/*
 * Copyright 2020 ZUP IT SERVICOS EM TECNOLOGIA E INOVACAO SA
 *
 * Licensed under the Apache License, Version 2.0 (the "License");
 * you may not use this file except in compliance with the License.
 * You may obtain a copy of the License at
 *
 *     http://www.apache.org/licenses/LICENSE-2.0
 *
 * Unless required by applicable law or agreed to in writing, software
 * distributed under the License is distributed on an "AS IS" BASIS,
 * WITHOUT WARRANTIES OR CONDITIONS OF ANY KIND, either express or implied.
 * See the License for the specific language governing permissions and
 * limitations under the License.
 */

<<<<<<< HEAD
=======
import BeagleView from 'beagle-view'
>>>>>>> f59b62a2
import { DefaultSchema } from 'beagle-tree/types'
import Configuration from './configuration'
import { createServices } from './services'
import { BeagleConfig, BeagleService } from './types'

function createBeagleUIService<
  Schema = DefaultSchema,
  ConfigType extends BeagleConfig<Schema> = BeagleConfig<Schema>
>(config: ConfigType): BeagleService {
  Configuration.validate(config)
  const processedConfig = Configuration.process(config)
  const services = createServices(config)

  const beagleService: BeagleService = {
    ...services,
    ...processedConfig,
    getConfig: () => config,
<<<<<<< HEAD
  }

  if (config.analytics) {
    logger.warn("You're using a deprecated version of the Analytics for Beagle. Don't worry, your application will work just fine, but be aware that it's going to be removed in version 2.0. If you want to update, a new version called Analytics 2.0 is available.")
=======
    createView: (initialControllerId?: string) =>
      BeagleView.create(beagleService, initialControllerId),
>>>>>>> f59b62a2
  }

  return beagleService
}

export default {
  create: createBeagleUIService,
}<|MERGE_RESOLUTION|>--- conflicted
+++ resolved
@@ -14,10 +14,6 @@
  * limitations under the License.
  */
 
-<<<<<<< HEAD
-=======
-import BeagleView from 'beagle-view'
->>>>>>> f59b62a2
 import { DefaultSchema } from 'beagle-tree/types'
 import Configuration from './configuration'
 import { createServices } from './services'
@@ -35,15 +31,6 @@
     ...services,
     ...processedConfig,
     getConfig: () => config,
-<<<<<<< HEAD
-  }
-
-  if (config.analytics) {
-    logger.warn("You're using a deprecated version of the Analytics for Beagle. Don't worry, your application will work just fine, but be aware that it's going to be removed in version 2.0. If you want to update, a new version called Analytics 2.0 is available.")
-=======
-    createView: (initialControllerId?: string) =>
-      BeagleView.create(beagleService, initialControllerId),
->>>>>>> f59b62a2
   }
 
   return beagleService
