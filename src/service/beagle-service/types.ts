/*
  * Copyright 2020 ZUP IT SERVICOS EM TECNOLOGIA E INOVACAO SA
  *
  * Licensed under the Apache License, Version 2.0 (the "License");
  * you may not use this file except in compliance with the License.
  * You may obtain a copy of the License at
  *
  *  http://www.apache.org/licenses/LICENSE-2.0
  *
  * Unless required by applicable law or agreed to in writing, software
  * distributed under the License is distributed on an "AS IS" BASIS,
  * WITHOUT WARRANTIES OR CONDITIONS OF ANY KIND, either express or implied.
  * See the License for the specific language governing permissions and
  * limitations under the License.
*/

import {
  BeagleUIElement,
  IdentifiableBeagleUIElement,
  ComponentName,
  DefaultSchema,
} from 'beagle-tree/types'
import { ActionHandler } from 'action/types'
import { BeagleView, NetworkOptions } from 'beagle-view/types'
import { NavigationController } from 'beagle-view/navigator/types'
import { RemoteCache } from 'service/network/remote-cache/types'
import { DefaultHeaders } from 'service/network/default-headers/types'
import { URLBuilder } from 'service/network/url-builder/types'
import { ViewClient, Strategy } from 'service/network/view-client/types'
import { PreFetcher } from 'service/network/pre-fetcher/types'
import { GlobalContext } from 'service/global-context/types'
import { ViewContentManagerMap } from 'service/view-content-manager/types'
import { ChildrenMetadataMap } from 'metadata/types'
import { HttpClient } from 'service/network/types'

export type Lifecycle = 'beforeStart' | 'beforeViewSnapshot' | 'afterViewSnapshot' | 'beforeRender'

export type ExecutionMode = 'development' | 'production'

export type LifecycleHook<T = any> = (viewTree: T) => void | T

export type LifecycleHookMap = Record<Lifecycle, {
  global?: (tree: any) => any,
  components: Record<string, LifecycleHook>,
}>

export type BeagleMiddleware<Schema = DefaultSchema> = (uiTree: BeagleUIElement<Schema>) =>
  BeagleUIElement<Schema>

export type NavigatorType = 'BROWSER_HISTORY' | 'BEAGLE_NAVIGATOR'

export type Operation = ((...args: any[]) => any)

export interface ClickEvent {
  category: string,
  label?: string,
  value?: string,
}

export interface ScreenEvent {
  screenName: string,
}

export interface Analytics {
  trackEventOnClick: (clickEvent: ClickEvent) => void,
  trackEventOnScreenAppeared: (screenEvent: ScreenEvent) => void,
  trackEventOnScreenDisappeared: (screenEvent: ScreenEvent) => void,
}

export interface BeagleConfig<Schema> {
  /**
   * URL to the backend providing the views (JSON) for Beagle. 
   */
  baseUrl: string,
  /**
   * Reserved for future use. Has no effect for now.
   */
  schemaUrl?: string,
  /**
   * @deprecated Since version 1.2. Will be deleted in version 2.0. Use lifecycles instead.
   */
  middlewares?: Array<BeagleMiddleware<Schema>>,
  /**
   * The default cache strategy for fetching views from the backend. By default uses
   * `beagle-with-fallback-to-cache`.
   */
  strategy?: Strategy,
  /**
   * Custom function to make HTTP requests. You can use this to implement your own HTTP client,
   * calculating your own headers, cookies, response transformation, etc. The function provided here
   * must implement the same interface as the default fetch function of the browser. By default, the
   * browser's fetch function will be used.
   */
  fetchData?: typeof fetch,
  /**
   * Provides an Analytics client so Analytics records can be generated. By default, no Analytics
   * data is registered.
   */
  analytics?: Analytics,
  /**
   * The map of components to be used when rendering a view. The key must be the `_beagleComponent_`
   * identifier and the value must be the component itself. The key must always start with `beagle:`
   * or `custom:`.
   */
  components: {
    [K in ComponentName<Schema>]: any
  },
  /**
   * The map of custom actions. The key must be the `_beagleAction_` identifier and the value must
   * be the action handler. The key must always start with `beagle:` or `custom:`.
   */
  customActions?: Record<string, ActionHandler>,
  /**
   * The map of global lifecycles, these will be run when rendering a view, before the components
   * themselves are rendered as HTML.
   */
  lifecycles?: {
    beforeStart?: LifecycleHook,
    beforeViewSnapshot?: LifecycleHook<IdentifiableBeagleUIElement>,
    afterViewSnapshot?: LifecycleHook<IdentifiableBeagleUIElement>,
    beforeRender?: LifecycleHook<IdentifiableBeagleUIElement>,
  },
  /**
   * The custom storage. By default, uses the browser's `localStorage`.
   */
  customStorage?: Storage,
  /**
   * Wether or not to send specific beagle headers in the requests to fetch a view. Default is true.
   */
  useBeagleHeaders?: boolean,
  /**
   * Options for the visual feedback when navigating from a view to another. To set the default
   * options, use `default: true`.
   */
  navigationControllers?: Record<string, NavigationController>,
  /**
<<<<<<< HEAD
     * Wether or not to use the browser history
  */
  useHistory?: boolean,

=======
   * The map of custom operations that can be used to extend the capability of the Beagle expressions and are called like functions, 
   * e.g. `@{sum(1, 2)}`.
   * The keys of this object represent the operation name and the values must be the functions themselves. 
   * An operation name must contain only letters, numbers and the character _, 
   * it also must contain at least one letter or _.
   * Note: If you create custom operations using the same name of a default from Beagle, the default will be overwritten by the custom one
   */
  customOperations?: Record<string, Operation>,
>>>>>>> 18d3961c
}

export type BeagleService = Readonly<{
  /**
   * Creates a new Beagle View.
   * 
   * @param networkOptions the network options (headers, http method and cache strategy) to use for
   * every request in this BeagleView. Will use the default values when not specified.
   * @param initialControllerId the id of the navigation controller for the first navigation stack.
   * Will use the default navigation controller if not specified.
   */
  createView: (networkOptions?: NetworkOptions, initialControllerId?: string) => BeagleView,
  getConfig: () => BeagleConfig<any>,
  // processed configuration
  actionHandlers: Record<string, ActionHandler>,
  lifecycleHooks: LifecycleHookMap,
  childrenMetadata: ChildrenMetadataMap,
  operationHandlers: Record<string, Operation>,
  // services
  storage: Storage,
  httpClient: HttpClient,
  urlBuilder: URLBuilder,
  analytics?: Analytics,
  remoteCache: RemoteCache,
  viewClient: ViewClient,
  defaultHeaders: DefaultHeaders,
  preFetcher: PreFetcher,
  globalContext: GlobalContext,
  viewContentManagerMap: ViewContentManagerMap,
}><|MERGE_RESOLUTION|>--- conflicted
+++ resolved
@@ -134,12 +134,10 @@
    */
   navigationControllers?: Record<string, NavigationController>,
   /**
-<<<<<<< HEAD
-     * Wether or not to use the browser history
-  */
+   * Wether or not to use the browser history
+   */
   useHistory?: boolean,
-
-=======
+  /**
    * The map of custom operations that can be used to extend the capability of the Beagle expressions and are called like functions, 
    * e.g. `@{sum(1, 2)}`.
    * The keys of this object represent the operation name and the values must be the functions themselves. 
@@ -148,7 +146,6 @@
    * Note: If you create custom operations using the same name of a default from Beagle, the default will be overwritten by the custom one
    */
   customOperations?: Record<string, Operation>,
->>>>>>> 18d3961c
 }
 
 export type BeagleService = Readonly<{
