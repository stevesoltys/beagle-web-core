--- conflicted
+++ resolved
@@ -32,14 +32,9 @@
 import urlBuilder from './UrlBuilder'
 import createBeagleNavigator from './BeagleNavigator'
 import { addPrefix } from './utils/string'
-<<<<<<< HEAD
-import beagleStorage from './BeagleStorage'
-import beagleHeaders from './utils/beagle-headers'
-=======
 import createRenderer from './Renderer'
 import { ActionHandler } from './actions/types'
 import globalContextApi from './GlobalContextAPI'
->>>>>>> 62a8ce36
 
 const createBeagleView = <Schema>(
   initialRoute: string,
@@ -128,15 +123,7 @@
     return beagleNavigator
   }
 
-<<<<<<< HEAD
-  function getUrlBuilder() {
-    return urlFormatter
-  }
-
-  return {
-=======
   const beagleView: BeagleView<Schema> = {
->>>>>>> 62a8ce36
     subscribe,
     addErrorListener,
     fetch,
