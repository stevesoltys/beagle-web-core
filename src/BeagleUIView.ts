/*
  * Copyright 2020 ZUP IT SERVICOS EM TECNOLOGIA E INOVACAO SA
  *
  * Licensed under the Apache License, Version 2.0 (the "License");
  * you may not use this file except in compliance with the License.
  * You may obtain a copy of the License at
  *
  *  http://www.apache.org/licenses/LICENSE-2.0
  *
  * Unless required by applicable law or agreed to in writing, software
  * distributed under the License is distributed on an "AS IS" BASIS,
  * WITHOUT WARRANTIES OR CONDITIONS OF ANY KIND, either express or implied.
  * See the License for the specific language governing permissions and
  * limitations under the License.
*/

import beagleIdMiddleware from './middlewares/beagleId'
import { clone, insertIntoTree, replaceInTree, addChild } from './utils/tree-manipulation'
import { load as loadUITree } from './utils/tree-fetching'
import {
  BeagleUIElement,
  IdentifiableBeagleUIElement,
  Listener,
  ErrorListener,
  BeagleView,
  UpdateWithTreeParams,
  BeagleMiddleware,
  TreeUpdateMode,
  LoadParams,
  BeagleConfig,
  BeagleNavigator,
} from './types'
import createURLBuilder from './utils/url-builder'
import createBeagleNavigator from './BeagleNavigator'
import beagleHttpClient from './BeagleHttpClient'
import beagleTabViewMiddleware from './middlewares/tab-view-component'
import beagleConvertToChildrenMiddleware from './middlewares/beagle-convert-to-children'
import beagleStyleMiddleware from './middlewares/beagle-style'
import beagleStyleClassMiddleware from './middlewares/beagle-style-class'
import beagleAnalytics from './BeagleAnalytics'
import createShouldPrefetchMiddleware from './middlewares/beagle-should-prefetch'
import { addPrefix } from './utils/string'
<<<<<<< HEAD
import beagleStorage from './BeagleStorage'
=======
import beagleHeaders from './utils/beagle-headers'
>>>>>>> 86d333e7

const createBeagleView = <Schema>({
  baseUrl,
  middlewares = [],
  fetchData,
  analytics,
<<<<<<< HEAD
  customStorage,
=======
  useBeagleHeaders,
>>>>>>> 86d333e7
}: BeagleConfig<Schema>, initialRoute: string): BeagleView<Schema> => {
  let currentUITree: IdentifiableBeagleUIElement<Schema>
  const listeners: Array<Listener<Schema>> = []
  const errorListeners: Array<ErrorListener> = []
  const urlFormatter = createURLBuilder(baseUrl)
  beagleHeaders.setUseBeagleHeaders(useBeagleHeaders)
  const beagleShouldPrefetchMiddleware = createShouldPrefetchMiddleware(urlFormatter,)
  const beagleNavigator: BeagleNavigator = createBeagleNavigator({ url: initialRoute })
  beagleHttpClient.setFetchFunction(fetchData || fetch)
  beagleStorage.setStorage(customStorage || localStorage)
  analytics && beagleAnalytics.setAnalytics(analytics)

  function subscribe(listener: Listener<Schema>) {
    listeners.push(listener)

    return () => {
      const index = listeners.indexOf(listener)
      if (index !== -1) listeners.splice(index, 1)
    }
  }

  function addErrorListener(listener: ErrorListener) {
    errorListeners.push(listener)

    return () => {
      const index = errorListeners.indexOf(listener)
      if (index !== -1) errorListeners.splice(index, 1)
    }
  }

  function setTree(newUITree: IdentifiableBeagleUIElement<Schema>, shouldRunListeners = true) {
    currentUITree = newUITree
    // to avoid errors, we should never give access to our own tree to third parties
    const treeCopy = clone(currentUITree)
    if (shouldRunListeners) listeners.forEach(listener => listener(treeCopy))
  }

  function runMiddlewares(
    uiTree: BeagleUIElement<any>,
    middlewares: Array<BeagleMiddleware<any>>,
  ): BeagleUIElement<Schema> {
    return middlewares.reduce((result, middleware) => middleware(result), uiTree)
  }

  function runUserMiddlewares(
    uiTree: BeagleUIElement<any>,
    localMiddlewares: Array<BeagleMiddleware<any>>,
  ): BeagleUIElement<Schema> {
    return runMiddlewares(uiTree, [...middlewares, ...localMiddlewares])
  }

  function runSystemMiddlewares(uiTree: BeagleUIElement<any>) {

    return runMiddlewares(
      uiTree,
      [
        beagleConvertToChildrenMiddleware,
        beagleTabViewMiddleware,
        beagleIdMiddleware,
        beagleStyleMiddleware,
        beagleStyleClassMiddleware,
        beagleShouldPrefetchMiddleware,
      ],
    ) as IdentifiableBeagleUIElement<Schema>
  }

  function updateRoot(
    sourceTreeAfterApplyingMiddlewares: IdentifiableBeagleUIElement<Schema>,
    mode: TreeUpdateMode,
    shouldRunListeners: boolean,
  ) {
    if (mode === 'replace') {
      setTree(sourceTreeAfterApplyingMiddlewares, shouldRunListeners)
      return
    }

    const targetTree = clone(currentUITree)
    addChild(targetTree, sourceTreeAfterApplyingMiddlewares, mode)
    setTree(targetTree, shouldRunListeners)
  }

  function updateElement(
    sourceTreeAfterApplyingMiddlewares: IdentifiableBeagleUIElement<Schema>,
    elementId: string,
    mode: TreeUpdateMode,
    shouldRunListeners: boolean,
  ) {
    const targetTree = clone(currentUITree)

    if (mode === 'replace') {
      replaceInTree(targetTree, sourceTreeAfterApplyingMiddlewares, elementId)
    } else {
      insertIntoTree(targetTree, sourceTreeAfterApplyingMiddlewares, elementId, mode)
    }

    setTree(targetTree, shouldRunListeners)
  }

  function updateWithTree({
    sourceTree,
    middlewares: localMiddlewares = [],
    elementId,
    mode = 'replace',
    shouldRunMiddlewares = true,
    shouldRunListeners = true,
  }: UpdateWithTreeParams<Schema>) {

    if (Object.keys(sourceTree).length === 0) {
      updateRoot(sourceTree as IdentifiableBeagleUIElement<Schema>, mode, shouldRunListeners)
      return
    }

    const sourceTreeAfterApplyingUserMiddlewares = shouldRunMiddlewares
      ? runUserMiddlewares(sourceTree, localMiddlewares)
      : sourceTree

    const sourceTreeAfterApplyingAllMiddlewares = runSystemMiddlewares(
      sourceTreeAfterApplyingUserMiddlewares,
    )

    if (!elementId || elementId === currentUITree.id) updateRoot(sourceTreeAfterApplyingAllMiddlewares, mode, shouldRunListeners)
    else updateElement(sourceTreeAfterApplyingAllMiddlewares, elementId, mode, shouldRunListeners)
  }

  async function updateWithFetch(
    params: LoadParams<Schema>,
    elementId?: string,
    mode: TreeUpdateMode = 'replace',
  ) {
    const path = addPrefix(params.path, '/')
    const url = urlFormatter.build(path)
    const originalTree = currentUITree
    const fallbackUIElement = params.fallback

    function onChangeTree(loadedTree: BeagleUIElement<Schema>) {
      setTree(originalTree, false) // changes should be made based on the original tree
      updateWithTree({
        sourceTree: loadedTree,
        elementId,
        mode,
        middlewares: params.middlewares,
      })
    }

    try {
      await loadUITree({
        url,
        fallbackUIElement,
        onChangeTree,
        errorComponent: params.errorComponent,
        loadingComponent: params.loadingComponent,
        headers: params.headers,
        method: params.method,
        shouldShowError: params.shouldShowError,
        shouldShowLoading: params.shouldShowLoading,
      })
    } catch (errors) {
      // removes the loading component when an error component should no be rendered
      if (params.shouldShowLoading && !params.shouldShowError) setTree(originalTree)
      errorListeners.forEach(listener => listener(errors))
    }
  }

  function getTree() {
    // to avoid errors, we should never give access to our own tree to third parties
    return clone(currentUITree)
  }

  function getBeagleNavigator() {
    return beagleNavigator
  }

  function getUrlBuilder() {
    return urlFormatter
  }

  return {
    subscribe,
    addErrorListener,
    updateWithFetch,
    updateWithTree,
    getTree,
    getBeagleNavigator,
    getUrlBuilder,
  }
}

export default createBeagleView<|MERGE_RESOLUTION|>--- conflicted
+++ resolved
@@ -40,22 +40,16 @@
 import beagleAnalytics from './BeagleAnalytics'
 import createShouldPrefetchMiddleware from './middlewares/beagle-should-prefetch'
 import { addPrefix } from './utils/string'
-<<<<<<< HEAD
 import beagleStorage from './BeagleStorage'
-=======
 import beagleHeaders from './utils/beagle-headers'
->>>>>>> 86d333e7
 
 const createBeagleView = <Schema>({
   baseUrl,
   middlewares = [],
   fetchData,
   analytics,
-<<<<<<< HEAD
   customStorage,
-=======
   useBeagleHeaders,
->>>>>>> 86d333e7
 }: BeagleConfig<Schema>, initialRoute: string): BeagleView<Schema> => {
   let currentUITree: IdentifiableBeagleUIElement<Schema>
   const listeners: Array<Listener<Schema>> = []
